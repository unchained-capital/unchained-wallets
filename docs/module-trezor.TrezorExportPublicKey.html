<!DOCTYPE html>
<html lang="en">
<head>
    <meta charset="utf-8">
    <title>JSDoc: Class: TrezorExportPublicKey</title>

    <script src="scripts/prettify/prettify.js"> </script>
    <script src="scripts/prettify/lang-css.js"> </script>
    <!--[if lt IE 9]>
      <script src="//html5shiv.googlecode.com/svn/trunk/html5.js"></script>
    <![endif]-->
    <link type="text/css" rel="stylesheet" href="styles/prettify-tomorrow.css">
    <link type="text/css" rel="stylesheet" href="styles/jsdoc-default.css">
</head>

<body>

<div id="main">

    <h1 class="page-title">Class: TrezorExportPublicKey</h1>

    




<section>

<header>
    
        <h2><span class="attribs"><span class="type-signature"></span></span>
            <span class="ancestors"><a href="module-trezor.html">trezor</a>.</span>TrezorExportPublicKey<span class="signature">()</span><span class="type-signature"></span></h2>
        
            <div class="class-description"><p>Returns the public key at a given BIP32 path.</p></div>
        
    
</header>

<article>
    <div class="container-overview">
    
        

    
    <h2>Constructor</h2>
    

    
    <h4 class="name" id="TrezorExportPublicKey"><span class="type-signature"></span>new TrezorExportPublicKey<span class="signature">()</span><span class="type-signature"></span></h4>
    

    















<dl class="details">

    

    

    

    

    

    

    

    

    

    

    

    

    
    <dt class="tag-source">Source:</dt>
    <dd class="tag-source"><ul class="dummy"><li>
<<<<<<< HEAD
        <a href="trezor.js.html">trezor.js</a>, <a href="trezor.js.html#line503">line 503</a>
=======
        <a href="trezor.js.html">trezor.js</a>, <a href="trezor.js.html#line443">line 443</a>
>>>>>>> ab9f268d
    </li></ul></dd>
    

    

    

    
</dl>



















    <h5>Example</h5>
    
    <pre class="prettyprint"><code>import {MAINNET} from "unchained-bitcoin";
import {TrezorExportPublicKey} from "unchained-wallets";
const interaction = new TrezorExportPublicKey({network: MAINNET, bip32Path: "m/48'/0'/0'/2'/0"});
const publicKey = await interaction.run();
console.log(publicKey);
// "03..."</code></pre>



    
    </div>

    
        <h3 class="subsection-title">Extends</h3>

        


    <ul>
        <li><a href="module-trezor.TrezorExportHDNode.html">module:trezor.TrezorExportHDNode</a></li>
    </ul>


    

    

    

    

    

    

    

    
        <h3 class="subsection-title">Methods</h3>

        
            

    

    
<<<<<<< HEAD
    <h4 class="name" id="connectParams"><span class="type-signature"></span>connectParams<span class="signature">()</span><span class="type-signature"> &rarr; {Array.&lt;function(), Object>}</span></h4>
=======
    <h4 class="name" id="connectParams"><span class="type-signature"></span>connectParams<span class="signature">()</span><span class="type-signature"> &rarr; {Object}</span></h4>
>>>>>>> ab9f268d
    

    



<div class="description">
    <p>See <a href="https://github.com/trezor/connect/blob/v8/docs/methods/getPublicKey.md">https://github.com/trezor/connect/blob/v8/docs/methods/getPublicKey.md</a>.</p>
</div>













<dl class="details">

    

    

    
    <dt class="inherited-from">Inherited From:</dt>
    <dd class="inherited-from"><ul class="dummy"><li>
        <a href="module-trezor.TrezorExportHDNode.html#connectParams">module:trezor.TrezorExportHDNode#connectParams</a>
    </li></ul></dd>
    

    

    

    

    

    

    

    

    

    

    
    <dt class="tag-source">Source:</dt>
    <dd class="tag-source"><ul class="dummy"><li>
<<<<<<< HEAD
        <a href="trezor.js.html">trezor.js</a>, <a href="trezor.js.html#line478">line 478</a>
=======
        <a href="trezor.js.html">trezor.js</a>, <a href="trezor.js.html#line418">line 418</a>
>>>>>>> ab9f268d
    </li></ul></dd>
    

    

    

    
</dl>















<h5>Returns:</h5>

        
<div class="param-desc">
    <p>TrezorConnect parameters</p>
</div>



<dl>
    <dt>
        Type
    </dt>
    <dd>
        
<<<<<<< HEAD
<span class="param-type">Array.&lt;function(), Object></span>
=======
<span class="param-type">Object</span>
>>>>>>> ab9f268d


    </dd>
</dl>

    





        
            

    

    
    <h4 class="name" id="messages"><span class="type-signature"></span>messages<span class="signature">()</span><span class="type-signature"> &rarr; {Array.&lt;<a href="module-interaction.html#.Message">module:interaction.Message</a>>}</span></h4>
    

    



<div class="description">
    <p>Adds messages related to warnings Trezor devices make depending
on the BIP32 path passed.</p>
</div>













<dl class="details">

    

    

    
    <dt class="inherited-from">Inherited From:</dt>
    <dd class="inherited-from"><ul class="dummy"><li>
        <a href="module-trezor.TrezorExportHDNode.html#messages">module:trezor.TrezorExportHDNode#messages</a>
    </li></ul></dd>
    

    

    

    

    

    
<<<<<<< HEAD

    

    

    

    

    
    <dt class="tag-source">Source:</dt>
    <dd class="tag-source"><ul class="dummy"><li>
        <a href="trezor.js.html">trezor.js</a>, <a href="trezor.js.html#line450">line 450</a>
    </li></ul></dd>
    

    

    

    
</dl>















=======

    

    

    

    

    
    <dt class="tag-source">Source:</dt>
    <dd class="tag-source"><ul class="dummy"><li>
        <a href="trezor.js.html">trezor.js</a>, <a href="trezor.js.html#line388">line 388</a>
    </li></ul></dd>
    

    

    

    
</dl>















>>>>>>> ab9f268d
<h5>Returns:</h5>

        
<div class="param-desc">
    <p>messages for this interaction</p>
</div>



<dl>
    <dt>
        Type
    </dt>
    <dd>
        
<span class="param-type">Array.&lt;<a href="module-interaction.html#.Message">module:interaction.Message</a>></span>


    </dd>
</dl>

    





        
            

    

    
    <h4 class="name" id="parse"><span class="type-signature"></span>parse<span class="signature">(payload)</span><span class="type-signature"> &rarr; {string}</span></h4>
    

    


<<<<<<< HEAD

<div class="description">
    <p>Parses the public key from the HD node response.</p>
</div>
=======
>>>>>>> ab9f268d

<div class="description">
    <p>Parses the public key from the HD node response.</p>
</div>








    <h5>Parameters:</h5>
    

<table class="params">
    <thead>
    <tr>
        
        <th>Name</th>
        

<<<<<<< HEAD
        <th>Type</th>

        

        

=======
    <h5>Parameters:</h5>
    

<table class="params">
    <thead>
    <tr>
        
        <th>Name</th>
        

        <th>Type</th>

        

        

>>>>>>> ab9f268d
        <th class="last">Description</th>
    </tr>
    </thead>

    <tbody>
    

        <tr>
            
                <td class="name"><code>payload</code></td>
            

            <td class="type">
            
                
<span class="param-type">object</span>


            
            </td>

            

            

<<<<<<< HEAD
            <td class="description last"><p>the original payload from the device response</p></td>
=======
            <td class="description last"></td>
>>>>>>> ab9f268d
        </tr>

    
    </tbody>
</table>






<dl class="details">

    

    

    

    
    <dt class="tag-overrides">Overrides:</dt>
    <dd class="tag-overrides"><ul class="dummy"><li>
        <a href="module-trezor.TrezorExportHDNode.html#parse">module:trezor.TrezorExportHDNode#parse</a>
    </li></ul></dd>
    

    

    

    

    

    

    

    

    

    
    <dt class="tag-source">Source:</dt>
    <dd class="tag-source"><ul class="dummy"><li>
<<<<<<< HEAD
        <a href="trezor.js.html">trezor.js</a>, <a href="trezor.js.html#line511">line 511</a>
=======
        <a href="trezor.js.html">trezor.js</a>, <a href="trezor.js.html#line451">line 451</a>
>>>>>>> ab9f268d
    </li></ul></dd>
    

    

    

    
</dl>















<h5>Returns:</h5>

        
<div class="param-desc">
    <p>the (compressed) public key in hex</p>
</div>



<dl>
    <dt>
        Type
    </dt>
    <dd>
        
<span class="param-type">string</span>


    </dd>
</dl>

    





        
            

    

    
<<<<<<< HEAD
    <h4 class="name" id="request"><span class="type-signature"></span>request<span class="signature">()</span><span class="type-signature"> &rarr; {void}</span></h4>
=======
    <h4 class="name" id="request"><span class="type-signature"></span>request<span class="signature">()</span><span class="type-signature"></span></h4>
>>>>>>> ab9f268d
    

    



<div class="description">
    <p>Throws an error.</p>
</div>













<dl class="details">

    

    

    
    <dt class="inherited-from">Inherited From:</dt>
    <dd class="inherited-from"><ul class="dummy"><li>
        <a href="module-interaction.DirectKeystoreInteraction.html#request">module:interaction.DirectKeystoreInteraction#request</a>
    </li></ul></dd>
    

    

    

    

    

    

    

    

    

    

    
    <dt class="tag-source">Source:</dt>
    <dd class="tag-source"><ul class="dummy"><li>
<<<<<<< HEAD
        <a href="interaction.js.html">interaction.js</a>, <a href="interaction.js.html#line489">line 489</a>
=======
        <a href="interaction.js.html">interaction.js</a>, <a href="interaction.js.html#line474">line 474</a>
>>>>>>> ab9f268d
    </li></ul></dd>
    

    

    

    
</dl>













<h5>Throws:</h5>

        

    <div class="param-desc">
    
        <p>An error since this is a direct interaction.</p>
    
    </div>


    


<<<<<<< HEAD
<h5>Returns:</h5>

        


<dl>
    <dt>
        Type
    </dt>
    <dd>
        
<span class="param-type">void</span>


    </dd>
</dl>

    
=======
>>>>>>> ab9f268d





        
            

    

    
    <h4 class="name" id="run"><span class="type-signature">(async) </span>run<span class="signature">()</span><span class="type-signature"> &rarr; {Promise}</span></h4>
    

    



<div class="description">
    <p>Awaits the call of <code>this.method</code>, passing in the output of
<code>this.params()</code>.</p>
<p>If the call returns but is unsuccessful (<code>result.success</code>) is
false, will throw the returned error message.  If some other
error is thrown, it will not be caught.</p>
<p>Otherwise it returns the result of passing <code>result.payload</code> to
<code>this.parse</code>.</p>
</div>













<dl class="details">

    

    
<<<<<<< HEAD

    
    <dt class="inherited-from">Inherited From:</dt>
    <dd class="inherited-from"><ul class="dummy"><li>
        <a href="module-trezor.TrezorInteraction.html#run">module:trezor.TrezorInteraction#run</a>
    </li></ul></dd>
    

    

    

    

    

    

    

    

    

    
=======

    
    <dt class="inherited-from">Inherited From:</dt>
    <dd class="inherited-from"><ul class="dummy"><li>
        <a href="module-trezor.TrezorInteraction.html#run">module:trezor.TrezorInteraction#run</a>
    </li></ul></dd>
    

    

    

    

    

    

    

    

    

    
>>>>>>> ab9f268d

    
    <dt class="tag-source">Source:</dt>
    <dd class="tag-source"><ul class="dummy"><li>
<<<<<<< HEAD
        <a href="trezor.js.html">trezor.js</a>, <a href="trezor.js.html#line248">line 248</a>
=======
        <a href="trezor.js.html">trezor.js</a>, <a href="trezor.js.html#line186">line 186</a>
>>>>>>> ab9f268d
    </li></ul></dd>
    

    

    

    
</dl>















<h5>Returns:</h5>

        
<<<<<<< HEAD
<div class="param-desc">
    <p>handles the work of calling TrezorConnect</p>
</div>

=======
>>>>>>> ab9f268d


<dl>
    <dt>
        Type
    </dt>
    <dd>
        
<span class="param-type">Promise</span>


    </dd>
</dl>

    





        
    

    

    
</article>

</section>




</div>

<nav>
    <h2><a href="index.html">Home</a></h2><h3>Modules</h3><ul><li><a href="module-hermit.html">hermit</a></li><li><a href="module-interaction.html">interaction</a></li><li><a href="module-ledger.html">ledger</a></li><li><a href="module-trezor.html">trezor</a></li></ul><h3>Classes</h3><ul><li><a href="module-hermit.HermitDisplayer.html">HermitDisplayer</a></li><li><a href="module-hermit.HermitExportExtendedPublicKey.html">HermitExportExtendedPublicKey</a></li><li><a href="module-hermit.HermitExportPublicKey.html">HermitExportPublicKey</a></li><li><a href="module-hermit.HermitInteraction.html">HermitInteraction</a></li><li><a href="module-hermit.HermitReader.html">HermitReader</a></li><li><a href="module-hermit.HermitSignTransaction.html">HermitSignTransaction</a></li><li><a href="module-interaction.DirectKeystoreInteraction.html">DirectKeystoreInteraction</a></li><li><a href="module-interaction.IndirectKeystoreInteraction.html">IndirectKeystoreInteraction</a></li><li><a href="module-interaction.KeystoreInteraction.html">KeystoreInteraction</a></li><li><a href="module-interaction.UnsupportedInteraction.html">UnsupportedInteraction</a></li><li><a href="module-ledger.LedgerBitcoinInteraction.html">LedgerBitcoinInteraction</a></li><li><a href="module-ledger.LedgerDashboardInteraction.html">LedgerDashboardInteraction</a></li><li><a href="module-ledger.LedgerExportPublicKey.html">LedgerExportPublicKey</a></li><li><a href="module-ledger.LedgerGetMetadata.html">LedgerGetMetadata</a></li><li><a href="module-ledger.LedgerInteraction.html">LedgerInteraction</a></li><li><a href="module-ledger.LedgerSignMultisigTransaction.html">LedgerSignMultisigTransaction</a></li><li><a href="module-ledger-LedgerExportHDNode.html">LedgerExportHDNode</a></li><li><a href="module-trezor.TrezorConfirmMultisigAddress.html">TrezorConfirmMultisigAddress</a></li><li><a href="module-trezor.TrezorExportExtendedPublicKey.html">TrezorExportExtendedPublicKey</a></li><li><a href="module-trezor.TrezorExportHDNode.html">TrezorExportHDNode</a></li><li><a href="module-trezor.TrezorExportPublicKey.html">TrezorExportPublicKey</a></li><li><a href="module-trezor.TrezorGetMetadata.html">TrezorGetMetadata</a></li><li><a href="module-trezor.TrezorInteraction.html">TrezorInteraction</a></li><li><a href="module-trezor.TrezorSignMultisigTransaction.html">TrezorSignMultisigTransaction</a></li></ul><h3>Global</h3><ul><li><a href="global.html#ConfirmMultisigAddress">ConfirmMultisigAddress</a></li><li><a href="global.html#DIRECT_KEYSTORES">DIRECT_KEYSTORES</a></li><li><a href="global.html#ExportExtendedPublicKey">ExportExtendedPublicKey</a></li><li><a href="global.html#ExportPublicKey">ExportPublicKey</a></li><li><a href="global.html#GetMetadata">GetMetadata</a></li><li><a href="global.html#INDIRECT_KEYSTORES">INDIRECT_KEYSTORES</a></li><li><a href="global.html#KEYSTORES">KEYSTORES</a></li><li><a href="global.html#SignMultisigTransaction">SignMultisigTransaction</a></li><li><a href="global.html#VERSION">VERSION</a></li></ul>
</nav>

<br class="clear">

<footer>
<<<<<<< HEAD
    Documentation generated by <a href="https://github.com/jsdoc/jsdoc">JSDoc 3.6.3</a> on Tue Feb 11 2020 20:25:40 GMT-0700 (Mountain Standard Time)
=======
    Documentation generated by <a href="https://github.com/jsdoc/jsdoc">JSDoc 3.6.3</a> on Sun Jan 05 2020 16:43:31 GMT-0600 (Central Standard Time)
>>>>>>> ab9f268d
</footer>

<script> prettyPrint(); </script>
<script src="scripts/linenumber.js"> </script>
</body>
</html><|MERGE_RESOLUTION|>--- conflicted
+++ resolved
@@ -94,11 +94,7 @@
     
     <dt class="tag-source">Source:</dt>
     <dd class="tag-source"><ul class="dummy"><li>
-<<<<<<< HEAD
         <a href="trezor.js.html">trezor.js</a>, <a href="trezor.js.html#line503">line 503</a>
-=======
-        <a href="trezor.js.html">trezor.js</a>, <a href="trezor.js.html#line443">line 443</a>
->>>>>>> ab9f268d
     </li></ul></dd>
     
 
@@ -175,11 +171,7 @@
     
 
     
-<<<<<<< HEAD
     <h4 class="name" id="connectParams"><span class="type-signature"></span>connectParams<span class="signature">()</span><span class="type-signature"> &rarr; {Array.&lt;function(), Object>}</span></h4>
-=======
-    <h4 class="name" id="connectParams"><span class="type-signature"></span>connectParams<span class="signature">()</span><span class="type-signature"> &rarr; {Object}</span></h4>
->>>>>>> ab9f268d
     
 
     
@@ -236,11 +228,7 @@
     
     <dt class="tag-source">Source:</dt>
     <dd class="tag-source"><ul class="dummy"><li>
-<<<<<<< HEAD
         <a href="trezor.js.html">trezor.js</a>, <a href="trezor.js.html#line478">line 478</a>
-=======
-        <a href="trezor.js.html">trezor.js</a>, <a href="trezor.js.html#line418">line 418</a>
->>>>>>> ab9f268d
     </li></ul></dd>
     
 
@@ -280,11 +268,7 @@
     </dt>
     <dd>
         
-<<<<<<< HEAD
 <span class="param-type">Array.&lt;function(), Object></span>
-=======
-<span class="param-type">Object</span>
->>>>>>> ab9f268d
 
 
     </dd>
@@ -348,7 +332,6 @@
     
 
     
-<<<<<<< HEAD
 
     
 
@@ -386,45 +369,6 @@
 
 
 
-=======
-
-    
-
-    
-
-    
-
-    
-
-    
-    <dt class="tag-source">Source:</dt>
-    <dd class="tag-source"><ul class="dummy"><li>
-        <a href="trezor.js.html">trezor.js</a>, <a href="trezor.js.html#line388">line 388</a>
-    </li></ul></dd>
-    
-
-    
-
-    
-
-    
-</dl>
-
-
-
-
-
-
-
-
-
-
-
-
-
-
-
->>>>>>> ab9f268d
 <h5>Returns:</h5>
 
         
@@ -464,13 +408,10 @@
     
 
 
-<<<<<<< HEAD
 
 <div class="description">
     <p>Parses the public key from the HD node response.</p>
 </div>
-=======
->>>>>>> ab9f268d
 
 <div class="description">
     <p>Parses the public key from the HD node response.</p>
@@ -493,31 +434,12 @@
         <th>Name</th>
         
 
-<<<<<<< HEAD
         <th>Type</th>
 
         
 
         
 
-=======
-    <h5>Parameters:</h5>
-    
-
-<table class="params">
-    <thead>
-    <tr>
-        
-        <th>Name</th>
-        
-
-        <th>Type</th>
-
-        
-
-        
-
->>>>>>> ab9f268d
         <th class="last">Description</th>
     </tr>
     </thead>
@@ -543,11 +465,7 @@
 
             
 
-<<<<<<< HEAD
             <td class="description last"><p>the original payload from the device response</p></td>
-=======
-            <td class="description last"></td>
->>>>>>> ab9f268d
         </tr>
 
     
@@ -593,11 +511,7 @@
     
     <dt class="tag-source">Source:</dt>
     <dd class="tag-source"><ul class="dummy"><li>
-<<<<<<< HEAD
         <a href="trezor.js.html">trezor.js</a>, <a href="trezor.js.html#line511">line 511</a>
-=======
-        <a href="trezor.js.html">trezor.js</a>, <a href="trezor.js.html#line451">line 451</a>
->>>>>>> ab9f268d
     </li></ul></dd>
     
 
@@ -655,11 +569,7 @@
     
 
     
-<<<<<<< HEAD
     <h4 class="name" id="request"><span class="type-signature"></span>request<span class="signature">()</span><span class="type-signature"> &rarr; {void}</span></h4>
-=======
-    <h4 class="name" id="request"><span class="type-signature"></span>request<span class="signature">()</span><span class="type-signature"></span></h4>
->>>>>>> ab9f268d
     
 
     
@@ -716,11 +626,7 @@
     
     <dt class="tag-source">Source:</dt>
     <dd class="tag-source"><ul class="dummy"><li>
-<<<<<<< HEAD
         <a href="interaction.js.html">interaction.js</a>, <a href="interaction.js.html#line489">line 489</a>
-=======
-        <a href="interaction.js.html">interaction.js</a>, <a href="interaction.js.html#line474">line 474</a>
->>>>>>> ab9f268d
     </li></ul></dd>
     
 
@@ -757,7 +663,6 @@
     
 
 
-<<<<<<< HEAD
 <h5>Returns:</h5>
 
         
@@ -776,8 +681,6 @@
 </dl>
 
     
-=======
->>>>>>> ab9f268d
 
 
 
@@ -823,7 +726,6 @@
     
 
     
-<<<<<<< HEAD
 
     
     <dt class="inherited-from">Inherited From:</dt>
@@ -849,42 +751,11 @@
     
 
     
-=======
-
-    
-    <dt class="inherited-from">Inherited From:</dt>
-    <dd class="inherited-from"><ul class="dummy"><li>
-        <a href="module-trezor.TrezorInteraction.html#run">module:trezor.TrezorInteraction#run</a>
-    </li></ul></dd>
-    
-
-    
-
-    
-
-    
-
-    
-
-    
-
-    
-
-    
-
-    
-
-    
->>>>>>> ab9f268d
 
     
     <dt class="tag-source">Source:</dt>
     <dd class="tag-source"><ul class="dummy"><li>
-<<<<<<< HEAD
         <a href="trezor.js.html">trezor.js</a>, <a href="trezor.js.html#line248">line 248</a>
-=======
-        <a href="trezor.js.html">trezor.js</a>, <a href="trezor.js.html#line186">line 186</a>
->>>>>>> ab9f268d
     </li></ul></dd>
     
 
@@ -912,13 +783,10 @@
 <h5>Returns:</h5>
 
         
-<<<<<<< HEAD
 <div class="param-desc">
     <p>handles the work of calling TrezorConnect</p>
 </div>
 
-=======
->>>>>>> ab9f268d
 
 
 <dl>
@@ -961,11 +829,7 @@
 <br class="clear">
 
 <footer>
-<<<<<<< HEAD
     Documentation generated by <a href="https://github.com/jsdoc/jsdoc">JSDoc 3.6.3</a> on Tue Feb 11 2020 20:25:40 GMT-0700 (Mountain Standard Time)
-=======
-    Documentation generated by <a href="https://github.com/jsdoc/jsdoc">JSDoc 3.6.3</a> on Sun Jan 05 2020 16:43:31 GMT-0600 (Central Standard Time)
->>>>>>> ab9f268d
 </footer>
 
 <script> prettyPrint(); </script>
