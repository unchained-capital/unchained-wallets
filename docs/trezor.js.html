--- conflicted
+++ resolved
@@ -26,13 +26,9 @@
     
     <section>
         <article>
-<<<<<<< HEAD
             <pre class="prettyprint source linenums"><code>/* eslint-disable max-lines*/
 
 /**
-=======
-            <pre class="prettyprint source linenums"><code>/**
->>>>>>> ab9f268d
  * Provides classes for interacting with Trezor hardware wallets.
  *
  * The base class provided is `TrezorInteraction` which wraps calls to [`TrezorConnect`]{@link https://github.com/trezor/connect}.  New interactions should subclass `TrezorInteraction`.
@@ -60,10 +56,6 @@
 import BigNumber from "bignumber.js";
 import {
   MAINNET,
-<<<<<<< HEAD
-=======
-  TESTNET,
->>>>>>> ab9f268d
   bip32PathToSequence,
   multisigAddress,
   multisigPublicKeys,
@@ -98,7 +90,6 @@
   [P2SH_P2WSH]: 'SPENDP2SHWITNESS',
   [P2WSH]: 'SPENDWITNESS',
 }
-<<<<<<< HEAD
 
 /**
  * Constant representing the action of pushing the left button on a
@@ -216,96 +207,13 @@
  * const result = await interaction.run();
  * console.log(result); // someValue from payload
  */
-=======
-
-try {
-  TrezorConnect.manifest({email: "help@unchained-capital.com", appUrl: "https://github.com/unchained-capital/unchained-wallets"});
-} catch(e) {
-  // We hit this if we run this code outside of a browser, for example
-  // during unit testing.
-  console.error("Unable to call TrezorConnect.manifest.");
-}
-
-/**
- * Base class for interactions with Trezor hardware wallets.
- *
- * Assumes we are using TrezorConnect to talk to the device.
- *
- * Subclasses *must* implement a method `this.connectParams` which
- * returns a 2-element array.  The first element of this array should
- * be a `TrezorConnect` method to use (e.g. -
- * `TrezorConnect.getAddress`).  The second element of this array
- * should be the parameters to pass to the given `TrezorConnect`
- * method.
- *
- * Errors thrown when calling TrezorConnect are not caught, so users
- * of this class (and its subclasses) should use `try...catch` as
- * always.
- *
- * Unsuccessful responses (the request succeeded but the Trezor device
- * returned an error message) are intercepted and thrown as errors.
- * This allows upstream `try...catch` blocks to intercept errors &amp;
- * failures uniformly.
- *
- * Subclasses *may* implement the `parse(payload)` method which
- * accepts the response payload object and returns the relevant data.
- *
- * Subclasses will also want to implement a `messages()` method to
- * manipulate the messages returned to the user for each interaction.
- *
- * @extends {module:interaction.DirectKeystoreInteraction}
- * @example
- * import {TrezorInteraction} from "unchained-wallets";
- * // Simple subclass
- *
- * class SimpleTrezorInteraction extends TrezorInteraction {
- *
- *   constructor({network, param}) {
- *     super({network});
- *     this.param =  param;
- *   }
- *
- *   connectParams() {
- *     return [
- *       TrezorConnect.doSomething, // Not a real TrezorConnect function...
- *       {
- *         // Many Trezor methods require the `coin` parameter.  The
- *         // value of `this.trezorCoin` is set appropriately based on the
- *         // `network` provided in the constructor.
- *         coin: this.trezorCoin,
- *
- *         // Pass whatever arguments are required
- *         // by the TrezorConnect function being called.
- *         param: this.param,
- *         // ...
- *       }
- *     ];
- *   }
- *
- *   parse(payload) {
- *     return payload.someValue;
- *   }
- * 
- * }
- *
- * // usage
- * import {MAINNET} from "unchained-bitcoin";
- * const interaction = new SimpleTrezorInteraction({network: MAINNET, param: "foo"});
- * const result = await interaction.run();
- * console.log(result); // someValue from payload
- */
->>>>>>> ab9f268d
 export class TrezorInteraction extends DirectKeystoreInteraction {
 
   /**
    * Trezor interactions require knowing the bitcoin network they are
    * for.
    *
-<<<<<<< HEAD
    * @param {object} options - options argument
-=======
-   * @param {object} options
->>>>>>> ab9f268d
    * @param {string} options.network - bitcoin network
    */
   constructor({network}) {
@@ -322,7 +230,6 @@
    * Subclasses should override this method and add their own messages
    * (don't forget to call `super()`).
    *
-<<<<<<< HEAD
    * @returns {module:interaction.Message[]} messages for this interaction
    */
   messages() {
@@ -351,14 +258,6 @@
       code: "trezor.connect.generic",
     });
 
-=======
-   * @returns {module:interaction.Message[]} messages
-   */
-  messages() {
-    const messages = super.messages();
-    messages.push({state: PENDING, level: INFO, text: "Make sure your Trezor device is plugged in.", code: "device.connect"});
-    messages.push({state: ACTIVE, level: INFO, text: "Your browser should open a new Trezor Connect window.  If you do not see this window, ensure you have enabled popups for this site.", code: "trezor.connect.generic"});
->>>>>>> ab9f268d
     return messages;
   }
 
@@ -373,11 +272,7 @@
    * Otherwise it returns the result of passing `result.payload` to
    * `this.parse`.
    *
-<<<<<<< HEAD
    * @returns {Promise} handles the work of calling TrezorConnect
-=======
-   * @returns {Promise}
->>>>>>> ab9f268d
    */
   async run() {
     const [method, params] = this.connectParams();
@@ -399,19 +294,11 @@
    *
    * By default, the function passed just throws an error.
    *
-<<<<<<< HEAD
    * @returns {Array&lt;function,Object>} the TrezorConnect parameters
    */
   connectParams() {
     return[
       () => { throw new Error("Override the `connectParams` method on a subclass of TrezorInteraction."); },
-=======
-   * @returns {Array&lt;function,Object>}
-   */
-  connectParams() {
-    return[
-      (params) => { throw new Error("Override the `connectParams` method on a subclass of TrezorInteraction."); },
->>>>>>> ab9f268d
       {},
     ];
   }
@@ -422,13 +309,8 @@
    *
    * By default, the entire payload is returned.
    *
-<<<<<<< HEAD
    * @param {Object} payload - the raw payload from the device response
    * @returns {Object} - relevant or formatted data built from the raw payload
-=======
-   * @param {Object} payload
-   * @returns {Object}
->>>>>>> ab9f268d
    */
   parse(payload) {
     return payload;
@@ -463,7 +345,6 @@
  * }
  */
 export class TrezorGetMetadata extends TrezorInteraction {
-<<<<<<< HEAD
 
   /**
    * This class doesn't actually require a `network`.
@@ -495,39 +376,6 @@
    *
    * @param {Object} payload - the original payload from the device response
    * @returns {Object} device metadata &amp; features
-=======
-
-  /**
-   * This class doesn't actually require a `network`.
-   *
-   * @constructor
-   */
-  constructor() {
-    super({});
-  }
-
-  /**
-   * It is underdocumented, but TrezorConnect does support the
-   * `getFeatures` API call.
-   *
-   * See {@link https://github.com/trezor/connect/blob/v8/src/js/core/methods/GetFeatures.js}.
-   *
-   * @returns {Array&lt;function, Object>}
-   */
-  connectParams() {
-    return [
-      TrezorConnect.getFeatures,
-      {},
-    ];
-  }
-
-  /**
-   * Parses Trezor device featuress into an appropriate metadata
-   * shape.
-   *
-   * @param {Object} payload
-   * @returns {Object}
->>>>>>> ab9f268d
    */
   parse(payload) {
     // Example result:
@@ -613,11 +461,7 @@
   /**
    * Requires a BIP32 path to the node to export as well as which network.
    * 
-<<<<<<< HEAD
    * @param {object} options - options argument
-=======
-   * @param {object} options
->>>>>>> ab9f268d
    * @param {string} options.network - bitcoin network
    * @param {string} bip32Path - the BIP32 path for the HD node
    */
@@ -630,18 +474,13 @@
    * Adds messages related to warnings Trezor devices make depending
    * on the BIP32 path passed.
    * 
-<<<<<<< HEAD
    * @returns {module:interaction.Message[]} messages for this interaction
-=======
-   * @returns {module:interaction.Message[]}
->>>>>>> ab9f268d
    */
   messages() {
     const messages = super.messages();
 
     const bip32PathSegments = (this.bip32Path || '').split('/');
     if (bip32PathSegments.length &lt; 4) { // m, 45', 0', 0', ...
-<<<<<<< HEAD
       messages.push({
         state: PENDING, 
         level: ERROR, 
@@ -656,24 +495,6 @@
       text: "Confirm in the Trezor Connect window that you want to 'Export public key'.  You may be prompted to enter your PIN.", 
       code: "trezor.connect.export_hdnode",
     });
-=======
-      messages.push({state: PENDING, level: ERROR, text: "BIP32 path must be at least depth 3.", code: "trezor.bip32_path.minimum"});
-    } else {
-      const coinPath = bip32PathSegments[2];
-      if (this.network === MAINNET) {
-        if (! coinPath.match(/^0'/)) {
-          messages.push({state: ACTIVE, level: WARNING, text: "On Trezor model T the screen may display a 'Confirm path' warning message.", code: "trezor.bip32_path.mismatch"});
-        }
-      }
-      if (this.network === TESTNET) {
-        if (! coinPath.match(/^1'/)) {
-          messages.push({state: ACTIVE, level: WARNING, text: "On Trezor model T the screen may display a 'Confirm path' warning message.'", code: "trezor.bip32_path.mismatch"});
-        }
-      }
-    }
-
-    messages.push({state: ACTIVE, level: INFO, text: "Confirm in the Trezor Connect window that you want to 'Export public key'.  You may be prompted to enter your PIN.", code: "trezor.connect.export_hdnode"});
->>>>>>> ab9f268d
 
     return messages;
   }
@@ -681,11 +502,7 @@
   /**
    * See {@link https://github.com/trezor/connect/blob/v8/docs/methods/getPublicKey.md}.
    *
-<<<<<<< HEAD
    * @returns {Array&lt;function,Object>} TrezorConnect parameters
-=======
-   * @returns {Object}
->>>>>>> ab9f268d
    */
   connectParams() {
     return [
@@ -717,11 +534,7 @@
   /**
    * Parses the public key from the HD node response.
    *
-<<<<<<< HEAD
    * @param {object} payload - the original payload from the device response
-=======
-   * @param {object} payload
->>>>>>> ab9f268d
    * @returns {string} the (compressed) public key in hex
    */
   parse(payload) {
@@ -747,11 +560,7 @@
   /**
    * Parses the extended public key from the HD node response.
    *
-<<<<<<< HEAD
    * @param {object} payload the original payload from the device response
-=======
-   * @param {object} payload
->>>>>>> ab9f268d
    * @returns {string} the extended public key
    */
   parse(payload) {
@@ -820,7 +629,6 @@
   /**
    * Adds messages describing the signing flow.
    *
-<<<<<<< HEAD
    * @returns {module:interaction.Message[]} messages for this interaction
    */
   messages() {
@@ -872,26 +680,13 @@
       code: "trezor.sign",
     });
 
-=======
-   * @returns {module:interaction.Message[]}
-   */
-  messages() {
-    const messages = super.messages();
-    messages.push({state: ACTIVE, level: INFO, text: `Confirm in the Trezor Connect window that you want to 'Sign ${this.network} transaction'.  You may be prompted to enter your PIN.`, code: "trezor.connect.sign"});
-    messages.push({state: ACTIVE, level: INFO, text: `You Trezor device will ask you to confirm each output address above with its corresponding output amount.  Check each address and amount carefully against both the values displayed in this application and your own expectations.`, code: "trezor.signing.outputs"});
-    messages.push({state: ACTIVE, level: INFO, text: `Finally, your Trezor device will ask you to confirm the overall transaction output amount and fee.  Check both carefully against both the values displayed in this application and your own expectations.`, code: "trezor.signing.final"});
->>>>>>> ab9f268d
     return messages;
   }
 
   /**
    * See {@link https://github.com/trezor/connect/blob/v8/docs/methods/signTransaction.md}.
    *
-<<<<<<< HEAD
    * @returns {Array&lt;function, Object>} TrezorConnect parameters
-=======
-   * @returns {Array&lt;function, Object>}
->>>>>>> ab9f268d
    */
   connectParams() {
     return [
@@ -907,7 +702,6 @@
   /**
    * Parses the signature out of the response payload.
    *
-<<<<<<< HEAD
    * Ensures each input's signature hasa a trailing `...01` {@link https://bitcoin.org/en/glossary/sighash-all SIGHASH_ALL} byte.
    *
    * @param {Object} payload - the original payload from the device response
@@ -915,13 +709,6 @@
    */
   parse(payload) {
     return (payload.signatures || []).map((inputSignature) => (`${inputSignature}01`));
-=======
-   * @param {Object} payload
-   * @returns {string[]} signature -- one signature per input
-   */
-  parse(payload) {
-    return payload.signatures;
->>>>>>> ab9f268d
   }
 
 }
@@ -937,11 +724,7 @@
  * } from "unchained-bitcoin";
  * import {TrezorConfirmMultisigAddress} from "unchained-wallets";
  * const multisig = generateMultisigFromPublicKeys(MAINNET, P2SH, 2, "03a...", "03b...");
-<<<<<<< HEAD
  * const interaction = new TrezorConfirmMultisigAddress({network: MAINNET, bip32Path: "m/45'/0'/0'/0/0", multisig});
-=======
- * const interaction = new TrezorConfirmMultisigAddress({network: MAINNET, bip32Path: "m/45'/0'/0'/0/0/", multisig});
->>>>>>> ab9f268d
  * await interaction.run();
  */
 export class TrezorConfirmMultisigAddress extends TrezorInteraction {
@@ -950,11 +733,7 @@
    * Most of the information required to confirm a multisig address
    * lives in the `Multisig` object from `unchained-bitcoin`.
    * 
-<<<<<<< HEAD
    * @param {object} options - options argument
-=======
-   * @param {object} options
->>>>>>> ab9f268d
    * @param {string} options.network - bitcoin network
    * @param {string} options.bip32Path - BIP32 path to the public key on this device used in the multisig address
    * @param {Multisig} options.multisig - multisig object
@@ -967,16 +746,12 @@
 
   /**
    * Adds messages about BIP32 path warnings.
-<<<<<<< HEAD
    *
    * @returns {module:interaction.Message[]} messages for this interaction
-=======
->>>>>>> ab9f268d
    * 
    */
   messages() {
     const messages = super.messages();
-<<<<<<< HEAD
 
     messages.push({
       state: ACTIVE, 
@@ -1023,20 +798,13 @@
     });
     
 
-=======
-    // FIXME add messages!
->>>>>>> ab9f268d
     return messages;
   }
 
   /**
    * See {@link https://github.com/trezor/connect/blob/v8/docs/methods/getAddress.md}.
    *
-<<<<<<< HEAD
    * @returns {Array&lt;function, Object>} TrezorConnect parameters
-=======
-   * @returns {Array&lt;function, Object>}
->>>>>>> ab9f268d
    */
   connectParams() {
     return [
@@ -1062,11 +830,7 @@
  * Returns the Trezor API version of the given network.
  *
  * @param {string} network - bitcoin network
-<<<<<<< HEAD
  * @returns {string} Trezor API spelling for this network
-=======
- * @returns {string}
->>>>>>> ab9f268d
  */
 export function trezorCoin(network) {
   return (network === MAINNET ? "Bitcoin" : "Testnet");
@@ -1127,11 +891,7 @@
 <br class="clear">
 
 <footer>
-<<<<<<< HEAD
     Documentation generated by <a href="https://github.com/jsdoc/jsdoc">JSDoc 3.6.3</a> on Tue Feb 11 2020 20:25:40 GMT-0700 (Mountain Standard Time)
-=======
-    Documentation generated by <a href="https://github.com/jsdoc/jsdoc">JSDoc 3.6.3</a> on Sun Jan 05 2020 16:43:31 GMT-0600 (Central Standard Time)
->>>>>>> ab9f268d
 </footer>
 
 <script> prettyPrint(); </script>
