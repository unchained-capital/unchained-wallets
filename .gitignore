--- conflicted
+++ resolved
@@ -21,8 +21,4 @@
 # misc
 .DS_Store
 node_modules
-<<<<<<< HEAD
-.vscode/
-=======
-.vscode
->>>>>>> 4d519700
+.vscode