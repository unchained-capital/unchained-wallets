{
  "name": "unchained-wallets",
  "version": "0.1.25",
  "description": "Unchained Capital's HD Wallets Library",
  "main": "lib/index.js",
  "repository": {
    "type": "git",
    "url": "git+https://github.com/unchained-capital/unchained-wallets.git"
  },
  "author": "Unchained Capital",
  "license": "MIT",
  "bugs": {
    "url": "https://github.com/unchained-capital/unchained-wallets/issues"
  },
  "homepage": "https://github.com/unchained-capital/unchained-wallets",
  "devDependencies": {
    "@babel/cli": "^7.7.0",
    "@babel/core": "^7.7.2",
    "@babel/preset-env": "^7.7.1",
    "babel-plugin-transform-inline-environment-variables": "^0.4.3",
    "eslint": "^6.6.0",
    "eslint-plugin-import": "^2.18.2",
    "eslint-plugin-jest": "^23.0.3",
    "jest": "^24.9.0",
    "jest-junit": "^9.0.0",
    "jsdoc": "^3.6.3",
    "mocha": "^6.2.2"
  },
  "scripts": {
    "compile-images": "node images/compile.js",
    "compile": "babel -d lib/ src/ && npm run compile-images",
    "compile:trezor-dev": "TREZOR_DEV=true babel --watch -d lib/ src/ && npm run compile-images",
    "compile:watch": "babel --watch -d lib/ src/ && npm run compile-images",
    "prepublish": "npm run compile",
    "pretest": "npm run compile",
    "prepare": "npm run compile",
    "test": "jest lib",
    "testdebug": "node --inspect-brk node_modules/.bin/jest --runInBand lib",
    "docs": "./bin/build-docs.sh",
    "lint": "eslint src --ignore-pattern src/vendor"
  },
  "bin": {},
  "dependencies": {
    "@babel/polyfill": "^7.7.0",
    "@ledgerhq/hw-app-btc": "^5.34.1",
    "@ledgerhq/hw-transport-node-hid": "^5.34.0",
    "@ledgerhq/hw-transport-u2f": "^5.34.0",
    "@ledgerhq/hw-transport-webusb": "5.53.0",
<<<<<<< HEAD
    "@trezor/connect-web": "^9.0.0-beta.6",
=======
    "@trezor/connect-web": "^9.0.0",
>>>>>>> 31cb67dc
    "bignumber.js": "^8.1.1",
    "bitcoinjs-lib": "^5.1.10",
    "bowser": "^2.6.1",
    "core-js": "^2.6.10",
    "punycode": "^2.1.1",
    "sha": "^3.0.0",
    "unchained-bitcoin": "^0.1.8"
  },
  "directories": {
    "lib": "lib"
  },
  "babel": {
    "plugins": [
      "transform-inline-environment-variables"
    ],
    "presets": [
      [
        "@babel/env",
        {
          "useBuiltIns": "usage",
          "corejs": 2
        }
      ]
    ]
  }
}<|MERGE_RESOLUTION|>--- conflicted
+++ resolved
@@ -46,11 +46,7 @@
     "@ledgerhq/hw-transport-node-hid": "^5.34.0",
     "@ledgerhq/hw-transport-u2f": "^5.34.0",
     "@ledgerhq/hw-transport-webusb": "5.53.0",
-<<<<<<< HEAD
-    "@trezor/connect-web": "^9.0.0-beta.6",
-=======
     "@trezor/connect-web": "^9.0.0",
->>>>>>> 31cb67dc
     "bignumber.js": "^8.1.1",
     "bitcoinjs-lib": "^5.1.10",
     "bowser": "^2.6.1",
