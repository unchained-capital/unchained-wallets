/**
 * This module provides classes for Ledger hardware wallets.
 *
 * The base classes provided are `LedgerDashboardInteraction` and
 * `LedgerBitcoinInteraction` for interactions requiring being in the
 * Ledger dashboard vs. bitcoin app, respectively.
 *
 * The following API classes are implemented:
 *
 * * LedgerGetMetadata
 * * LedgerExportPublicKey
 * * LedgerExportExtendedPublicKey
 * * LedgerSignMultisigTransaction
 *
 * @module ledger
 */

import {
  bip32PathToSequence,
  hardenedBIP32Index,
  compressPublicKey,
  scriptToHex,
  multisigRedeemScript,
  multisigWitnessScript,
  P2SH,
  P2SH_P2WSH,
  P2WSH,
  multisigAddressType,
  getParentBIP32Path,
  getFingerprintFromPublicKey,
  deriveExtendedPublicKey,
  unsignedMultisigTransaction,
  validateBIP32Path,
  fingerprintToFixedLengthHex,
  translatePSBT,
  addSignaturesToPSBT,
} from "unchained-bitcoin";

import {
  ACTIVE,
  PENDING,
  INFO,
  WARNING,
  ERROR,
  DirectKeystoreInteraction,
} from "./interaction";

import {splitTransaction} from "@ledgerhq/hw-app-btc/lib/splitTransaction";
import {serializeTransactionOutputs} from "@ledgerhq/hw-app-btc/lib/serializeTransaction";

/**
 * Constant defining Ledger interactions.
 *
 * @type {string}
 * @default ledger
 */
export const LEDGER = 'ledger';

const TransportU2F = require("@ledgerhq/hw-transport-u2f").default;
const TransportWebUSB = require("@ledgerhq/hw-transport-webusb").default;
const LedgerBtc = require("@ledgerhq/hw-app-btc").default;

/**
 * Constant representing the action of pushing the left button on a
 * Ledger device.
 *
 * @type {string}
 * @default 'ledger_left_button'
 */
export const LEDGER_LEFT_BUTTON = 'ledger_left_button';

/**
 * Constant representing the action of pushing the right button on a
 * Ledger device.
 *
 * @type {string}
 * @default 'ledger_right_button'
 */
export const LEDGER_RIGHT_BUTTON = 'ledger_right_button';

/**
 * Constant representing the action of pushing both buttons on a
 * Ledger device.
 *
 * @type {string}
 * @default 'ledger_both_buttons'
 */
export const LEDGER_BOTH_BUTTONS = 'ledger_both_buttons';


/**
 * Base class for interactions with Ledger hardware wallets.
 *
 * Subclasses must implement their own `run()` method.  They may use
 * the `withTransport` and `withApp` methods to connect to the Ledger
 * API's transport or app layers, respectively.
 *
 * Errors are not caught, so users of this class (and its subclasses)
 * should use `try...catch` as always.
 *
 * @extends {module:interaction.DirectKeystoreInteraction}
 * @example
 * import {LedgerInteraction} from "unchained-wallets";
 * // Simple subclass
 *
 * class SimpleLedgerInteraction extends LedgerInteraction {
 *
 *   constructor({param}) {
 *     super({});
 *     this.param =  param;
 *   }
 *
 *   async run() {
 *     return await this.withApp(async (app, transport) => {
 *       return app.doSomething(this.param); // Not a real Ledger API call
 *     });
 *   }
 *
 * }
 *
 * // usage
 * const interaction = new SimpleLedgerInteraction({param: "foo"});
 * const result = await interaction.run();
 * console.log(result); // whatever value `app.doSomething(...)` returns
 *
 */
export class LedgerInteraction extends DirectKeystoreInteraction {

  /**
   * Adds `pending` messages at the `info` level about ensuring the
   * device is plugged in (`device.connect`) and unlocked
   * (`device.unlock`).  Adds an `active` message at the `info` level
   * when communicating with the device (`device.active`).
   *
   * @return {module:interaction.Message[]} messages for ths interaction
   */
  messages() {
    const messages = super.messages();
    messages.push({
      state: PENDING,
      level: INFO,
      text: "Please plug in and unlock your Ledger.",
      code: "device.setup",
    });
    messages.push({
      state: ACTIVE,
      level: INFO,
      text: "Communicating with Ledger...",
      code: "device.active",
    });
    return messages;
  }

  /**
   * Can be called by a subclass during its `run()` method.
   *
   * Creates a transport layer connection and passes control to the
   * `callback` function, with the transport API as the first argument
   * to the function.
   *
   * See the [Ledger API]{@link https://github.com/LedgerHQ/ledgerjs} for general information or a [specific transport API]{@link https://github.com/LedgerHQ/ledgerjs/tree/master/packages/hw-transport-u2f} for examples of API calls.
   *
   * @param {function} callback -- asynchronous function accepting a single parameter `transport`
   * @returns {Promise} does the work of setting up a transport connection
   * @example
   * async run() {
   *   return await this.withTransport(async (transport) => {
   *     return transport.doSomething(); // Not a real Ledger transport API call
   *   });
   * }
   */
  async withTransport(callback) {
    const useU2F = this.environment.satisfies({
      firefox: ">70",
    });

    if (useU2F) {
      try {
        const transport = await TransportU2F.create();
        return callback(transport);
      } catch (err) {
        throw new Error(err.message);
      }
    }

    try {
      const transport = await TransportWebUSB.create();
      return callback(transport);
    } catch (e) {
      if (e.message) {
        if (e.message === 'No device selected.') {
          e.message = `Select your device in the WebUSB dialog box. Make sure it's plugged in, unlocked, and has the Bitcoin app open.`;
        }
        if (e.message === 'undefined is not an object (evaluating \'navigator.usb.getDevices\')') {
          e.message = `Safari is not a supported browser.`;
        }
      }
      throw new Error(e.message);
    }
  }

  /**
   * Can be called by a subclass during its `run()` method.
   *
   * Creates a transport layer connection, initializes a bitcoin app
   * object, and passes control to the `callback` function, with the
   * app API as the first argument to the function and the transport
   * API as the second.
   *
   * See the [Ledger API]{@link https://github.com/LedgerHQ/ledgerjs} for general information or the [bitcoin app API]{@link https://github.com/LedgerHQ/ledgerjs/tree/master/packages/hw-app-btc} for examples of API calls.
   *
   * @param {function} callback -- accepts two parameters, `app` and `transport`, which are the Ledger APIs for the bitcoin app and the transport layer, respectively.
   * @returns {Promise} does the work of setting up an app instance (and transport connection)
   * @example
   * async run() {
   *   return await this.withApp(async (app, transport) => {
   *     return app.doSomething(); // Not a real Ledger bitcoin app API call
   *   });
   * }
   */
  withApp(callback) {
    return this.withTransport(async (transport) => {
      const app = new LedgerBtc(transport);
      return callback(app, transport);
    });
  }

  /**
   * Close the Transport to free the interface (E.g. could be used in another tab
   * now that the interaction is over)
   *
   * The way the pubkey/xpub/fingerprints are grabbed makes this a little tricky.
   * Instead of re-writing how that works, let's just add a way to explicitly
   * close the transport.
   * @return {Promise} - promise to close the transport
   */
  closeTransport() {
    return this.withTransport(async (transport) => {
      await transport.close();
    })
  }
}

/**
 * Base class for interactions which must occur when the Ledger device
 * is not in any app but in the dashboard.
 *
 * @extends {module:ledger.LedgerInteraction}
 *
 */
export class LedgerDashboardInteraction extends LedgerInteraction {

  /**
   * Adds `pending` and `active` messages at the `info` level urging
   * the user to be in the Ledger dashboard, not the bitcoin app
   * (`ledger.app.dashboard`).
   *
   * @return {module:interaction.Message[]} messages for this interaction
   */
  messages() {
    const messages = super.messages();
    messages.push({
      state: PENDING,
      level: INFO,
      text: "Make sure you have the main Ledger dashboard open, NOT the Bitcoin app.",
      code: "ledger.app.dashboard",
    });
    messages.push({
      state: ACTIVE,
      level: INFO,
      text: "Make sure you have the main Ledger dashboard open, NOT the Bitcoin app.",
      code: "ledger.app.dashboard",
    });
    return messages;
  }
}

/**
 * Base class for interactions which must occur when the Ledger device
 * is open to the bitcoin app.
 *
 * @extends {module:ledger.LedgerInteraction}
 */
export class LedgerBitcoinInteraction extends LedgerInteraction {

  /**
   * Adds `pending` and `active` messages at the `info` level urging
   * the user to be in the bitcoin app (`ledger.app.bitcoin`).
   *
   * @return {module:interaction.Message[]} messages for this interaction
   */
  messages() {
    const messages = super.messages();
    messages.push({
      state: PENDING,
      level: INFO,
      text: "Then open the Bitcoin app.",
      code: "ledger.app.bitcoin",
    });
    messages.push({
      state: ACTIVE,
      level: INFO,
      text: "Make sure you have opened the Bitcoin app.",
      code: "ledger.app.bitcoin",
    });
    return messages;
  }

}

/**
 * Returns metadata about Ledger device.
 *
 * Includes model name, firmware & MCU versions.
 *
 * @extends {module:ledger.LedgerDashboardInteraction}
 * @example
 * import {LedgerGetMetadata} from "unchained-wallets";
 * const interaction = new LedgerGetMetadata();
 * const result = await interaction.run();
 * console.log(result);
 * {
 *   spec: "Nano S v1.4.2 (MCU v1.7)",
 *   model: "Nano S",
 *   version: {
 *     major: "1",
 *     minor: "4",
 *     patch: "2",
 *     string: "1.4.2",
 *   },
 *   mcuVersion: {
 *     major: "1",
 *     minor: "7",
 *     string: "1.7",
 *   }
 * }
 *
 */
export class LedgerGetMetadata extends LedgerDashboardInteraction {
  // FIXME entire implementation here is rickety AF.

  async run() {

    return this.withTransport(async (transport) => {
      try {
        transport.setScrambleKey('B0L0S');
        const rawResult = await transport.send(0xe0, 0x01, 0x00, 0x00);
        return this.parseMetadata(rawResult);
      } finally {
        await super.closeTransport();
      }
    });
  }

  /**
   * Parses the binary data returned from the Ledger API call into a
   * metadata object.
   *
   * @param {ByteArray} response - binary response data
   * @returns {Object} - device metadata
   */
  parseMetadata(response) {
    try {
      // From
      //
      //   https://github.com/LedgerHQ/ledger-live-common/blob/master/src/hw/getVersion.js
      //   https://github.com/LedgerHQ/ledger-live-common/blob/master/src/hw/getDeviceInfo.js
      //   https://git.xmr.pm/LedgerHQ/ledger-live-common/commit/9ffc75acfc7f1e9aa9101a32b3e7481770fb3b89

      const PROVIDERS = {
        "": 1,
        das: 2,
        club: 3,
        shitcoins: 4,
        ee: 5,
      };
      const ManagerAllowedFlag = 0x08;
      const PinValidatedFlag = 0x80;

      const byteArray = [...response];
      const data = byteArray.slice(0, byteArray.length - 2);
      const targetIdStr = Buffer.from(data.slice(0, 4));
      const targetId = targetIdStr.readUIntBE(0, 4);
      const seVersionLength = data[4];
      let seVersion = Buffer.from(data.slice(5, 5 + seVersionLength)).toString();
      const flagsLength = data[5 + seVersionLength];
      let flags = Buffer.from(
        data.slice(5 + seVersionLength + 1, 5 + seVersionLength + 1 + flagsLength),
      );

      const mcuVersionLength = data[5 + seVersionLength + 1 + flagsLength];
      let mcuVersion = Buffer.from(
        data.slice(
          7 + seVersionLength + flagsLength,
          7 + seVersionLength + flagsLength + mcuVersionLength,
        ),
      );
      if (mcuVersion[mcuVersion.length - 1] === 0) {
        mcuVersion = mcuVersion.slice(0, mcuVersion.length - 1);
      }
      mcuVersion = mcuVersion.toString();

      if (!seVersionLength) {
        seVersion = "0.0.0";
        flags = Buffer.allocUnsafeSlow(0);
        mcuVersion = "";
      }

      /* eslint-disable no-unused-vars, no-bitwise */
      const isOSU = seVersion.includes("-osu");
      const version = seVersion.replace("-osu", "");
      const m = seVersion.match(/([0-9]+.[0-9]+)(.[0-9]+)?(-(.*))?/);
      const [, majMin, , , providerName] = m || [];
      const providerId = PROVIDERS[providerName] || 1;
      const isBootloader = (targetId & 0xf0000000) !== 0x30000000;
      const flag = flags.length > 0 ? flags[0] : 0;
      const managerAllowed = Boolean(flag & ManagerAllowedFlag);
      const pin = Boolean(flag & PinValidatedFlag);
      /* eslint-enable */

      const [majorVersion, minorVersion, patchVersion] = (version || '').split('.');
      const [mcuMajorVersion, mcuMinorVersion] = (mcuVersion || '').split('.');


      // https://gist.github.com/TamtamHero/b7651ffe6f1e485e3886bf4aba673348
      // +-----------------+------------+
      // |    FirmWare     | Target ID  |
      // +-----------------+------------+
      // | Nano S <= 1.3.1 | 0x31100002 |
      // | Nano S 1.4.x    | 0x31100003 |
      // | Nano S 1.5.x    | 0x31100004 |
      // |                 |            |
      // | Blue 2.0.x      | 0x31000002 |
      // | Blue 2.1.x      | 0x31000004 |
      // | Blue 2.1.x V2   | 0x31010004 |
      // |                 |            |
      // | Nano X          | 0x33000004 |
      // |                 |            |
      // | MCU,any version | 0x01000001 |
      // +-----------------+------------+
      //
      //  Order matters -- high to low minTargetId
      const MODEL_RANGES = [
        {
          minTargetId: 0x33000004,
          model: "Nano X",
        },
        {
          minTargetId: 0x31100002,
          model: "Nano S",
        },
        {
          minTargetId: 0x31100002,
          model: "Blue",
        },
        {
          minTargetId: 0x01000001,
          model: "MCU",
        },
      ];
      let model = 'Unknown';
      if (targetId) {
        for (let i = 0; i < MODEL_RANGES.length; i++) {
          const range = MODEL_RANGES[i];
          if (targetId >= range.minTargetId) {
            model = range.model;
            break;
          }
        }
      }

      let spec = `${model} v${version} (MCU v${mcuVersion})`;
      // if (pin) {
      //   spec += " w/PIN";
      // }

      return {
        spec,
        model,
        version: {
          major: majorVersion,
          minor: minorVersion,
          patch: patchVersion,
          string: version,
        },
        mcuVersion: {
          major: mcuMajorVersion,
          minor: mcuMinorVersion,
          string: mcuVersion,
        },
        // pin,
      };

    } catch (e) {
      console.error(e);
      throw new Error("Unable to parse metadata from Ledger device.");
    }
  }

}

/**
 * Base class for interactions exporting information about an HD node
 * at a given BIP32 path.
 *
 * You may want to use `LedgerExportPublicKey` or
 * `LedgerExportExtendedPublicKey` directly.
 *
 * @extends {module:ledger.LedgerBitcoinInteraction}
 * @example
 * import {MAINNET} from "unchained-bitcoin";
 * import {LedgerExportHDNode} from "unchained-wallets";
 * const interaction = new LedgerExportHDNode({network: MAINNET, bip32Path: "m/48'/0'/0'/2'/0"});
 * const node = await interaction.run();
 * console.log(node);
 */
class LedgerExportHDNode extends LedgerBitcoinInteraction {

  /**
   * Requires a valid BIP32 path to the node to export.
   *
   * @param {object} options - options argument
   * @param {string} bip32Path - the BIP32 path for the HD node
   */
  constructor({bip32Path}) {
    super();
    this.bip32Path = bip32Path;
    this.bip32ValidationErrorMessage = {};
    const bip32PathError = validateBIP32Path(bip32Path);
    if (bip32PathError.length) {
      this.bip32ValidationErrorMessage = {
        text: bip32PathError,
        code: 'ledger.bip32_path.path_error',
      };
    }
  }

  /**
   * Adds messages related to the warnings Ledger devices produce on various BIP32 paths.
   *
   * @returns {module:interaction.Message[]} messages for this interaction
   */
  messages() {
    const messages = super.messages();

    if (Object.entries(this.bip32ValidationErrorMessage).length) {
      messages.push({
        state: PENDING,
        level: ERROR,
        code: this.bip32ValidationErrorMessage.code,
        text: this.bip32ValidationErrorMessage.text,
      });
    }
    return messages;
  }

  /**
   * Returns whether or not the Ledger device will display a warning
   * to the user about an unusual BIP32 path.
   *
   * A "usual" BIP32 path is exactly 5 segments long.  The segments
   * have the following constraints:
   *
   * - Segment 1: Must be equal to `44'`
   * - Segment 2: Can have any value
   * - Segment 3: Must be between `0'` and `100'`
   * - Segment 4: Must be equal to `0`
   * - Segment 5: Must be between `0 and 50000`
   *
   * Any other kind of path is considered unusual and will trigger the
   * warning.
   *
   * @returns {boolean} whether a BIP32 path warning will be displayed
   */
  hasBIP32PathWarning() {
    // 0 -> 44'
    // 1 -> anything
    // 2 -> 0' - 100'
    // 3 -> 0
    // 4 -> 0 - 50000
    const indices = bip32PathToSequence(this.bip32Path);
    const hardened0 = hardenedBIP32Index(0);
    const hardened44 = hardenedBIP32Index(44);
    const hardened100 = hardenedBIP32Index(100);
    if (indices.length !== 5) {
      return true;
    }
    if (indices[0] !== hardened44) {
      return true;
    }
    if (indices[2] < hardened0 || indices[2] > hardened100) {
      return true;
    }
    if (indices[3] !== 0) {
      return true;
    }
    return indices[4] < 0 || indices[4] > 50000;

  }

  /**
   * Get fingerprint from parent pubkey. This is useful for generating xpubs
   * which need the fingerprint of the parent pubkey
   *
   * Optionally get root fingerprint for device. This is useful for keychecks and necessary
   * for PSBTs
   *
   * @param {boolean} root fingerprint or not
   * @returns {string} fingerprint
   */
  async getFingerprint(root = false) {
    const pubkey = root ? await this.getMultisigRootPublicKey() : await this.getParentPublicKey();
    let fp = getFingerprintFromPublicKey(pubkey);
    // If asked for a root XFP, zero pad it to length of 8.
    return root ? fingerprintToFixedLengthHex(fp) : fp;
  }

  getParentPublicKey() {
    return this.withApp(async (app) => {
      const parentPath = getParentBIP32Path(this.bip32Path);
      return (await app.getWalletPublicKey(parentPath)).publicKey;
    });
  }

  getMultisigRootPublicKey() {
    return this.withApp(async (app) => {
      return (await app.getWalletPublicKey()).publicKey; // Call getWalletPublicKey w no path to get BIP32_ROOT (m)
    });
  }

  /**
   * See {@link https://github.com/LedgerHQ/ledgerjs/tree/master/packages/hw-app-btc#getwalletpublickey}.
   *
   * @returns {object} the HD node object.
   */
  run() {
    return this.withApp(async (app) => {
      return app.getWalletPublicKey(this.bip32Path);
    });
  }
}

/**
 * Returns the public key at a given BIP32 path.
 *
 * @extends {module:ledger.LedgerExportHDNode}
 * @example
 * import {LedgerExportPublicKey} from "unchained-wallets";
 * const interaction = new LedgerExportPublicKey({bip32Path: "m/48'/0'/0'/2'/0"});
 * const publicKey = await interaction.run();
 * console.log(publicKey);
 * // "03..."
 */
export class LedgerExportPublicKey extends LedgerExportHDNode {

  /**
   * @param {string} bip32Path - the BIP32 path for the HD node
   * @param {boolean} includeXFP - return xpub with root fingerprint concatenated
   */
  constructor({bip32Path, includeXFP = false}) {
    super({bip32Path});
    this.includeXFP = includeXFP;
  }

  /**
   * Parses out and compresses the public key from the response of
   * `LedgerExportHDNode`.
   *
   * @returns {string|Object} (compressed) public key in hex (returns object if asked to include root fingerprint)
   */
  async run() {
    try {
      const result = await super.run();
      const publicKey = this.parsePublicKey((result || {}).publicKey);
      if (this.includeXFP) {
        let rootFingerprint = await this.getFingerprint(true);
        return {
          rootFingerprint,
          publicKey,
        };
      }

      return publicKey;
    } finally {
      await super.closeTransport();
    }
  }

  /**
   * Compress the given public key.
   *
   * @param {string} publicKey - the uncompressed public key in hex
   * @returns {string} - the compressed public key in hex
   *
   */
  parsePublicKey(publicKey) {
    if (publicKey) {
      try {
        return compressPublicKey(publicKey);
      } catch (e) {
        console.error(e);
        throw new Error("Unable to compress public key from Ledger device.");
      }
    } else {
      throw new Error("Received no public key from Ledger device.");
    }
  }
}

/**
 * Class for wallet extended public key (xpub) interaction at a given BIP32 path.
 * @extends {module:ledger.LedgerExportHDNode}
 */
export class LedgerExportExtendedPublicKey extends LedgerExportHDNode {

  /**
   * @param {string} bip32Path path
   * @param {string} network bitcoin network
   * @param {boolean} includeXFP - return xpub with root fingerprint concatenated
   */
  constructor({bip32Path, network, includeXFP}) {
    super({bip32Path});
    this.network = network;
    this.includeXFP = includeXFP;
  }

  messages() {
    return super.messages();
  }

  /**
   * Retrieve extended public key (xpub) from Ledger device for a given BIP32 path
   * @example
   * import {LedgerExportExtendedPublicKey} from "unchained-wallets";
   * const interaction = new LedgerExportExtendedPublicKey({network, bip32Path});
   * const xpub = await interaction.run();
   * console.log(xpub);
   *
   * @returns {string|Object} the extended public key (returns object if asked to include root fingerprint)
   */
  async run() {
    try {
      const walletPublicKey = await super.run();
      const fingerprint = await this.getFingerprint();

      const xpub = deriveExtendedPublicKey(
        this.bip32Path,
        walletPublicKey.publicKey,
        walletPublicKey.chainCode,
        fingerprint,
        this.network,
      );

      if (this.includeXFP) {
        let rootFingerprint = await this.getFingerprint(true);
        return {
          rootFingerprint,
          xpub,
        };
      }
      return xpub;
    } finally {
      await super.closeTransport();
    }
  }
}

/**
 * Returns a signature for a bitcoin transaction with inputs from one
 * or many multisig addresses.
 *
 * - `inputs` is an array of `UTXO` objects from `unchained-bitcoin`
 * - `outputs` is an array of `TransactionOutput` objects from `unchained-bitcoin`
 * - `bip32Paths` is an array of (`string`) BIP32 paths, one for each input, identifying the path on this device to sign that input with
 *
 * @extends {module:ledger.LedgerBitcoinInteraction}
 * @example
 * import {
 *   generateMultisigFromHex, TESTNET, P2SH,
 * } from "unchained-bitcoin";
 * import {LedgerSignMultisigTransaction} from "unchained-wallets";
 * const redeemScript = "5...ae";
 * const inputs = [
 *   {
 *     txid: "8d276c76b3550b145e44d35c5833bae175e0351b4a5c57dc1740387e78f57b11",
 *     index: 1,
 *     multisig: generateMultisigFromHex(TESTNET, P2SH, redeemScript),
 *     amountSats: '1234000'
 *   },
 *   // other inputs...
 * ];
 * const outputs = [
 *   {
 *     amountSats: '1299659',
 *     address: "2NGHod7V2TAAXC1iUdNmc6R8UUd4TVTuBmp"
 *   },
 *   // other outputs...
 * ];
 * const interaction = new LedgerSignMultisigTransaction({
 *   network: TESTNET,
 *   inputs,
 *   outputs,
 *   bip32Paths: ["m/45'/0'/0'/0", // add more, 1 per input],
 * });
 * const signature = await interaction.run();
 * console.log(signatures);
 * // ["ababab...", // 1 per input]
 */
export class LedgerSignMultisigTransaction extends LedgerBitcoinInteraction {

  /**
   * @param {object} options - options argument
   * @param {string} options.network - bitcoin network
   * @param {array<object>} [options.inputs] - inputs for the transaction
   * @param {array<object>} [options.outputs] - outputs for the transaction
   * @param {array<string>} [options.bip32Paths] - BIP32 paths
   * @param {string} [options.psbt] - PSBT string encoded in base64
   * @param {object} [options.keyDetails] - Signing Key Details (Fingerprint + bip32 prefix)
<<<<<<< HEAD
   */
  constructor({network, inputs, outputs, bip32Paths, psbt, keyDetails}) {
=======
   * @param {boolean} [options.returnSignatureArray] - return an array of signatures instead of a signed PSBT (useful for test suite)
   */
  constructor({network, inputs, outputs, bip32Paths, psbt, keyDetails, returnSignatureArray= false}) {
>>>>>>> 48547888
    super();
    this.network = network;
    if (!psbt || !keyDetails) {
      this.inputs = inputs;
      this.outputs = outputs;
      this.bip32Paths = bip32Paths;
    } else {
      const {
        unchainedInputs,
        unchainedOutputs,
        bip32Derivations
      } = translatePSBT(network, P2SH, psbt, keyDetails);
      this.psbt = psbt;
      this.inputs = unchainedInputs;
      this.outputs = unchainedOutputs;
      this.bip32Paths = bip32Derivations.map((b32d) => b32d.path);
      this.pubkeys = bip32Derivations.map((b32d) => b32d.pubkey);
<<<<<<< HEAD
=======
      this.returnSignatureArray = returnSignatureArray;
>>>>>>> 48547888
    }
  }

  /**
   * Adds messages describing the signing flow.
   *
   * @returns {module:interaction.Message[]} messages for this interaction
   */
  messages() {
    const messages = super.messages();

    messages.push({
      state: ACTIVE,
      level: WARNING,
      code: "ledger.sign.delay",
      text: `Your Ledger device may take up to several minutes to process a transaction with many inputs.`,
      preProcessingTime: this.preProcessingTime(),
      postProcessingTime: this.postProcessingTime(),
    });

    if (this.anySegwitInputs()) {

      messages.push({
        state: ACTIVE,
        level: INFO,
        code: "ledger.sign",
        version: "<1.6.0",
        text: `Your Ledger will ask you to "Confirm transaction" and display each output amount and address followed by the the fee amount.`,
        action: LEDGER_RIGHT_BUTTON,
      });

      messages.push({
        state: ACTIVE,
        level: INFO,
        code: "ledger.sign",
        version: ">=1.6.0",
        text: `Confirm each output on your Ledger device and approve the transaction.`,
        messages: [
          {
            text: `Your Ledger will ask you to "Review transaction".`,
            action: LEDGER_RIGHT_BUTTON,
          },
          {
            text: `For each output, your Ledger device will display the output amount...`,
            action: LEDGER_RIGHT_BUTTON,
          },
          {
            text: `...followed by the output address in several parts`,
            action: LEDGER_RIGHT_BUTTON,
          },
          {
            text: `Your Ledger will display the transaction fees.`,
            action: LEDGER_RIGHT_BUTTON,
          },
          {
            text: `Your Ledger will ask you to "Accept and send".`,
            action: LEDGER_BOTH_BUTTONS,
          },
        ],
      });

    } else {

      messages.push({
        state: ACTIVE,
        level: INFO,
        code: "ledger.sign",
        version: "<1.6.0",
        text: `Confirm each output on your Ledger device and approve the transaction.`,
        messages: [
          {
            text: `For each output, your Ledger will display the output amount and address for you to confirm.`,
            action: LEDGER_RIGHT_BUTTON,
          },
          {
            text: `Your Ledger will ask if you want to "Confirm the transaction".  Due to a bug in the Ledger software, your device may display the transaction fee as "UNKNOWN".`,
            action: LEDGER_RIGHT_BUTTON,
          },
        ],
      });

      messages.push({
        state: ACTIVE,
        level: INFO,
        code: "ledger.sign",
        version: ">=1.6.0",
        text: `Confirm each output on your Ledger device and approve the transaction.`,
        messages: [
          {
            text: `For each output, your Ledger will ask you to "Review output".`,
            action: LEDGER_RIGHT_BUTTON,
          },
          {
            text: `Your Ledger will display the output amount.`,
            action: LEDGER_RIGHT_BUTTON,
          },
          {
            text: `Your Ledger will display the output address in several parts.`,
            action: LEDGER_RIGHT_BUTTON,
          },
          {
            text: `Your Ledger will ask if you want to "Accept" the output.`,
            action: LEDGER_BOTH_BUTTONS,
          },
          {
            text: `Your Ledger will ask if you want to "Confirm the transaction".`,
            action: LEDGER_RIGHT_BUTTON,
          },
          {
            text: `Due to a bug in the Ledger software, your device will display the transaction fee as "UNKNOWN".`,
            action: LEDGER_RIGHT_BUTTON,
          },
          {
            text: `Your Ledger will ask you to "Accept and send".`,
            action: LEDGER_BOTH_BUTTONS,
          },
        ],
      });

    }

    return messages;
  }

  preProcessingTime() {
    // FIXME
    return 10;
  }

  postProcessingTime() {
    // FIXME
    return 10;
  }

  /**
   * See {@link https://github.com/LedgerHQ/ledgerjs/tree/master/packages/hw-app-btc#signp2shtransaction}.
   *
   * Input signatures produced will always have a trailing `...01`
   * {@link https://bitcoin.org/en/glossary/sighash-all SIGHASH_ALL}
   * byte.
   *
   * @returns {string[]|string} array of input signatures, one per input or PSBT in Base64
   */
  run() {
    return this.withApp(async (app, transport) => {
      try {
        // FIXME: Explain the rationale behind this choice.
        transport.setExchangeTimeout(20000 * this.outputs.length);
        const transactionSignature = await app.signP2SHTransaction(
          {
            inputs: this.ledgerInputs(),
            associatedKeysets: this.ledgerKeysets(),
            outputScriptHex: this.ledgerOutputScriptHex(),
            lockTime: 0, // locktime, 0 is no locktime
            sigHashType: 1, // sighash type, 1 is SIGHASH_ALL
            segwit: this.anySegwitInputs(),
            transactionVersion: 1, // tx version
          },
        );

        // If we were passed a PSBT initially, we want to return a PSBT with partial signatures
        // rather than the normal array of signatures.
<<<<<<< HEAD
        if (this.psbt) {
=======
        if (this.psbt && !this.returnSignatureArray) {
>>>>>>> 48547888
          return addSignaturesToPSBT(this.network, this.psbt, this.pubkeys, this.parseSignature(transactionSignature, "buffer"))
        } else {
          return this.parseSignature(transactionSignature, "hex");
        }
      } finally {
        transport.close();
      }
    });
  }

<<<<<<< HEAD
  signatureFormatter(inputSignature, format) {
    // Ledger signatures include the SIGHASH byte (0x01) if signing for P2SH-P2WSH or P2WSH ...
    // but NOT for P2SH ... This function should always return the signature with SIGHASH byte appended.
    return format === "buffer" ? Buffer.from(`${signatureNoSighashType(inputSignature)}01`, "hex") : `${signatureNoSighashType(inputSignature)}01`;
  }

  parseSignature(transactionSignature, format="hex") {
    return (transactionSignature || []).map(inputSignature => this.signatureFormatter(inputSignature, format));
  }

=======
>>>>>>> 48547888
  ledgerInputs() {
    return this.inputs.map(input => {
      const addressType = multisigAddressType(input.multisig);
      const inputTransaction = splitTransaction(input.transactionHex, true); // FIXME: should the 2nd parameter here always be true?
      const scriptFn = (addressType === P2SH ? multisigRedeemScript : multisigWitnessScript);
      const scriptHex = scriptToHex(scriptFn(input.multisig));
      return [inputTransaction, input.index, scriptHex]; // can add sequence number for RBF as an additional element
    });
  }

  ledgerKeysets() {
    return this.bip32Paths.map((bip32Path) => this.ledgerBIP32Path(bip32Path));
  }

  ledgerOutputScriptHex() {
    const txHex = unsignedMultisigTransaction(this.network, this.inputs, this.outputs).toHex();
    const splitTx = splitTransaction(txHex, this.anySegwitInputs());
    return serializeTransactionOutputs(splitTx).toString('hex');
  }

  ledgerBIP32Path(bip32Path) {
    return bip32Path.split("/").slice(1).join("/");
  }

  anySegwitInputs() {
    for (let i = 0; i < this.inputs.length; i++) {
      const input = this.inputs[i];
      const addressType = multisigAddressType(input.multisig);
      if (addressType === P2SH_P2WSH || addressType === P2WSH) {
        return true;
      }
    }
    return false;
  }

}<|MERGE_RESOLUTION|>--- conflicted
+++ resolved
@@ -816,14 +816,9 @@
    * @param {array<string>} [options.bip32Paths] - BIP32 paths
    * @param {string} [options.psbt] - PSBT string encoded in base64
    * @param {object} [options.keyDetails] - Signing Key Details (Fingerprint + bip32 prefix)
-<<<<<<< HEAD
-   */
-  constructor({network, inputs, outputs, bip32Paths, psbt, keyDetails}) {
-=======
    * @param {boolean} [options.returnSignatureArray] - return an array of signatures instead of a signed PSBT (useful for test suite)
    */
   constructor({network, inputs, outputs, bip32Paths, psbt, keyDetails, returnSignatureArray= false}) {
->>>>>>> 48547888
     super();
     this.network = network;
     if (!psbt || !keyDetails) {
@@ -841,10 +836,7 @@
       this.outputs = unchainedOutputs;
       this.bip32Paths = bip32Derivations.map((b32d) => b32d.path);
       this.pubkeys = bip32Derivations.map((b32d) => b32d.pubkey);
-<<<<<<< HEAD
-=======
       this.returnSignatureArray = returnSignatureArray;
->>>>>>> 48547888
     }
   }
 
@@ -1007,11 +999,7 @@
 
         // If we were passed a PSBT initially, we want to return a PSBT with partial signatures
         // rather than the normal array of signatures.
-<<<<<<< HEAD
-        if (this.psbt) {
-=======
         if (this.psbt && !this.returnSignatureArray) {
->>>>>>> 48547888
           return addSignaturesToPSBT(this.network, this.psbt, this.pubkeys, this.parseSignature(transactionSignature, "buffer"))
         } else {
           return this.parseSignature(transactionSignature, "hex");
@@ -1022,19 +1010,6 @@
     });
   }
 
-<<<<<<< HEAD
-  signatureFormatter(inputSignature, format) {
-    // Ledger signatures include the SIGHASH byte (0x01) if signing for P2SH-P2WSH or P2WSH ...
-    // but NOT for P2SH ... This function should always return the signature with SIGHASH byte appended.
-    return format === "buffer" ? Buffer.from(`${signatureNoSighashType(inputSignature)}01`, "hex") : `${signatureNoSighashType(inputSignature)}01`;
-  }
-
-  parseSignature(transactionSignature, format="hex") {
-    return (transactionSignature || []).map(inputSignature => this.signatureFormatter(inputSignature, format));
-  }
-
-=======
->>>>>>> 48547888
   ledgerInputs() {
     return this.inputs.map(input => {
       const addressType = multisigAddressType(input.multisig);
